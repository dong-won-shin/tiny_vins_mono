#ifndef OPTIMIZER_H
#define OPTIMIZER_H

#include <ceres/ceres.h>
#include <Eigen/Dense>
#include <iostream>

#include "backend/factor/imu_factor.h"
#include "backend/factor/integration_base.h"
#include "backend/factor/marginalization_factor.h"
#include "backend/factor/pose_local_parameterization.h"
#include "backend/factor/projection_factor.h"
#include "backend/sliding_window.h"
#include "common/common_types.h"
#include "frontend/feature_manager.h"
#include "utility/config.h"

namespace backend {

class Optimizer {
public:
<<<<<<< HEAD
  Optimizer(SlidingWindow* sliding_window, frontend::FeatureManager* feature_manager);
  ~Optimizer();
=======
    Optimizer(SlidingWindow* sliding_window, FeatureManager* feature_manager);
    ~Optimizer();
>>>>>>> 82885524

    // Main optimization interface
    void optimize(MarginalizationFlag marginalization_flag);

    // Setter for extrinsic parameters
    void setExtrinsicParameters(const Vector3d& t_ic, const Matrix3d& r_ic);

    // Getter for extrinsic parameters
    Vector3d getTic() const {
        return t_ic_;
    }
    Matrix3d getRic() const {
        return r_ic_;
    }

private:
<<<<<<< HEAD
  // Optimization setup
  ceres::LossFunction* setupOptimizationProblem(ceres::Problem& problem);
  void addMarginalizationFactor(ceres::Problem& problem);
  void addIMUFactors(ceres::Problem& problem);
  int addFeatureFactors(ceres::Problem& problem, ceres::LossFunction* loss_function);
  void solveCeresProblem(ceres::Problem& problem);

  // Marginalization methods
  void marginalizeOldKeyframe();
  void marginalizeNewGeneralFrame();
  void addFeatureFactorsForMarginalization(factor::MarginalizationInfo* marginalization_info);
  void addIMUFactorForMarginalization(factor::MarginalizationInfo* marginalization_info);
  void performMarginalizationForOldKeyframe(factor::MarginalizationInfo* marginalization_info);
  void performMarginalizationForNewGeneralFrame(factor::MarginalizationInfo* marginalization_info);
  void handleMarginalization(MarginalizationFlag marginalization_flag);

  // Parameter management
  void prepareOptimizationParameters();
  void applyOptimizationResults();

  // Member variables
  SlidingWindow* sliding_window_;
  frontend::FeatureManager* feature_manager_;

  // Extrinsic parameters
  Vector3d t_ic_;
  Matrix3d r_ic_;

  // Optimization parameters
  double para_Pose[WINDOW_SIZE + 1][SIZE_POSE];
  double para_SpeedAndBiases[WINDOW_SIZE + 1][SIZE_SPEEDANDBIAS];
  double para_Feature[NUM_OF_FEATURES][SIZE_FEATURE];
  double para_Ex_Pose[SIZE_POSE];

  // Marginalization info
  factor::MarginalizationInfo* last_marginalization_info_;
  std::vector<double*> last_marginalization_parameter_blocks_;
=======
    // Optimization setup
    ceres::LossFunction* setupOptimizationProblem(ceres::Problem& problem);
    void addMarginalizationFactor(ceres::Problem& problem);
    void addIMUFactors(ceres::Problem& problem);
    int addFeatureFactors(ceres::Problem& problem, ceres::LossFunction* loss_function);
    void solveCeresProblem(ceres::Problem& problem);

    // Marginalization methods
    void marginalizeOldKeyframe();
    void marginalizeNewGeneralFrame();
    void addFeatureFactorsForMarginalization(factor::MarginalizationInfo* marginalization_info);
    void addIMUFactorForMarginalization(factor::MarginalizationInfo* marginalization_info);
    void performMarginalizationForOldKeyframe(factor::MarginalizationInfo* marginalization_info);
    void performMarginalizationForNewGeneralFrame(factor::MarginalizationInfo* marginalization_info);
    void handleMarginalization(MarginalizationFlag marginalization_flag);

    // Parameter management
    void prepareOptimizationParameters();
    void applyOptimizationResults();

    // Member variables
    SlidingWindow* sliding_window_;
    FeatureManager* feature_manager_;

    // Extrinsic parameters
    Vector3d t_ic_;
    Matrix3d r_ic_;

    // Optimization parameters
    double para_Pose[WINDOW_SIZE + 1][SIZE_POSE];
    double para_SpeedAndBiases[WINDOW_SIZE + 1][SIZE_SPEEDANDBIAS];
    double para_Feature[NUM_OF_FEATURES][SIZE_FEATURE];
    double para_Ex_Pose[SIZE_POSE];

    // Marginalization info
    factor::MarginalizationInfo* last_marginalization_info_;
    std::vector<double*> last_marginalization_parameter_blocks_;
>>>>>>> 82885524
};

}  // namespace backend

#endif  // OPTIMIZER_H<|MERGE_RESOLUTION|>--- conflicted
+++ resolved
@@ -19,13 +19,8 @@
 
 class Optimizer {
 public:
-<<<<<<< HEAD
   Optimizer(SlidingWindow* sliding_window, frontend::FeatureManager* feature_manager);
   ~Optimizer();
-=======
-    Optimizer(SlidingWindow* sliding_window, FeatureManager* feature_manager);
-    ~Optimizer();
->>>>>>> 82885524
 
     // Main optimization interface
     void optimize(MarginalizationFlag marginalization_flag);
@@ -42,7 +37,6 @@
     }
 
 private:
-<<<<<<< HEAD
   // Optimization setup
   ceres::LossFunction* setupOptimizationProblem(ceres::Problem& problem);
   void addMarginalizationFactor(ceres::Problem& problem);
@@ -80,45 +74,6 @@
   // Marginalization info
   factor::MarginalizationInfo* last_marginalization_info_;
   std::vector<double*> last_marginalization_parameter_blocks_;
-=======
-    // Optimization setup
-    ceres::LossFunction* setupOptimizationProblem(ceres::Problem& problem);
-    void addMarginalizationFactor(ceres::Problem& problem);
-    void addIMUFactors(ceres::Problem& problem);
-    int addFeatureFactors(ceres::Problem& problem, ceres::LossFunction* loss_function);
-    void solveCeresProblem(ceres::Problem& problem);
-
-    // Marginalization methods
-    void marginalizeOldKeyframe();
-    void marginalizeNewGeneralFrame();
-    void addFeatureFactorsForMarginalization(factor::MarginalizationInfo* marginalization_info);
-    void addIMUFactorForMarginalization(factor::MarginalizationInfo* marginalization_info);
-    void performMarginalizationForOldKeyframe(factor::MarginalizationInfo* marginalization_info);
-    void performMarginalizationForNewGeneralFrame(factor::MarginalizationInfo* marginalization_info);
-    void handleMarginalization(MarginalizationFlag marginalization_flag);
-
-    // Parameter management
-    void prepareOptimizationParameters();
-    void applyOptimizationResults();
-
-    // Member variables
-    SlidingWindow* sliding_window_;
-    FeatureManager* feature_manager_;
-
-    // Extrinsic parameters
-    Vector3d t_ic_;
-    Matrix3d r_ic_;
-
-    // Optimization parameters
-    double para_Pose[WINDOW_SIZE + 1][SIZE_POSE];
-    double para_SpeedAndBiases[WINDOW_SIZE + 1][SIZE_SPEEDANDBIAS];
-    double para_Feature[NUM_OF_FEATURES][SIZE_FEATURE];
-    double para_Ex_Pose[SIZE_POSE];
-
-    // Marginalization info
-    factor::MarginalizationInfo* last_marginalization_info_;
-    std::vector<double*> last_marginalization_parameter_blocks_;
->>>>>>> 82885524
 };
 
 }  // namespace backend
