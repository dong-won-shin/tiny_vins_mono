#include "backend/optimizer.h"

namespace backend {

<<<<<<< HEAD
Optimizer::Optimizer(SlidingWindow *sliding_window, frontend::FeatureManager *feature_manager)
    : sliding_window_(sliding_window),
      feature_manager_(feature_manager),
      last_marginalization_info_(nullptr) {
  t_ic_ = Vector3d::Zero();
  r_ic_ = Matrix3d::Identity();
=======
Optimizer::Optimizer(SlidingWindow* sliding_window, FeatureManager* feature_manager)
    : sliding_window_(sliding_window), feature_manager_(feature_manager), last_marginalization_info_(nullptr) {
    t_ic_ = Vector3d::Zero();
    r_ic_ = Matrix3d::Identity();
>>>>>>> 82885524
}

Optimizer::~Optimizer() {
    if (last_marginalization_info_ != nullptr) {
        delete last_marginalization_info_;
        last_marginalization_info_ = nullptr;
    }
}

void Optimizer::setExtrinsicParameters(const Vector3d& t_ic, const Matrix3d& r_ic) {
    t_ic_ = t_ic;
    r_ic_ = r_ic;
}

void Optimizer::optimize(MarginalizationFlag marginalization_flag) {
    // STEP 1: Setup optimization problem and parameter blocks
    ceres::Problem problem;
    ceres::LossFunction* loss_function = setupOptimizationProblem(problem);

    // STEP 2: Add various constraint factors
    addMarginalizationFactor(problem);
    addIMUFactors(problem);
    addFeatureFactors(problem, loss_function);

    // STEP 3: Solve the optimization problem
    solveCeresProblem(problem);

    // STEP 4: Apply results and handle marginalization
    applyOptimizationResults();
    handleMarginalization(marginalization_flag);
}

ceres::LossFunction* Optimizer::setupOptimizationProblem(ceres::Problem& problem) {
    // Setup loss function
    ceres::LossFunction* loss_function = new ceres::CauchyLoss(1.0);

    // Add pose and speed-bias parameter blocks for sliding window
    for (int i = 0; i < WINDOW_SIZE + 1; i++) {
        ceres::LocalParameterization* local_parameterization = new backend::factor::PoseLocalParameterization();
        problem.AddParameterBlock(para_Pose[i], SIZE_POSE, local_parameterization);  // R, P
        problem.AddParameterBlock(para_SpeedAndBiases[i], SIZE_SPEEDANDBIAS);        // V, Ba, Bg
    }

    // Add extrinsic parameter block
    ceres::LocalParameterization* local_parameterization = new backend::factor::PoseLocalParameterization();
    problem.AddParameterBlock(para_Ex_Pose, SIZE_POSE, local_parameterization);
    problem.SetParameterBlockConstant(para_Ex_Pose);

    // Prepare optimization parameters
    prepareOptimizationParameters();

    return loss_function;
}

void Optimizer::addMarginalizationFactor(ceres::Problem& problem) {
    if (last_marginalization_info_) {
        // construct new marginlization_factor
        backend::factor::MarginalizationFactor* marginalization_factor =
            new backend::factor::MarginalizationFactor(last_marginalization_info_);
        problem.AddResidualBlock(marginalization_factor, NULL, last_marginalization_parameter_blocks_);
    }
}

void Optimizer::addIMUFactors(ceres::Problem& problem) {
    for (int i = 0; i < WINDOW_SIZE; i++) {
        int j = i + 1;
        if ((*sliding_window_)[j].pre_integration->sum_dt > 10.0)
            continue;
        backend::factor::IMUFactor* imu_factor = new backend::factor::IMUFactor((*sliding_window_)[j].pre_integration);
        problem.AddResidualBlock(imu_factor, NULL, para_Pose[i], para_SpeedAndBiases[i], para_Pose[j],
                                 para_SpeedAndBiases[j]);
    }
}

int Optimizer::addFeatureFactors(ceres::Problem& problem, ceres::LossFunction* loss_function) {
    int f_m_cnt = 0;
    int feature_index = -1;
    for (auto& it_per_id : feature_manager_->feature) {
        it_per_id.used_num = it_per_id.feature_per_frame.size();
        if (!(it_per_id.used_num >= 2 && it_per_id.start_frame < WINDOW_SIZE - 2))
            continue;

        ++feature_index;

        int imu_i = it_per_id.start_frame, imu_j = imu_i - 1;
        Vector3d pts_i = it_per_id.feature_per_frame[0].point;

        for (auto& it_per_frame : it_per_id.feature_per_frame) {
            imu_j++;
            if (imu_i == imu_j) {
                continue;
            }
            Vector3d pts_j = it_per_frame.point;
            backend::factor::ProjectionFactor* f = new backend::factor::ProjectionFactor(pts_i, pts_j);
            problem.AddResidualBlock(f, loss_function, para_Pose[imu_i], para_Pose[imu_j], para_Ex_Pose,
                                     para_Feature[feature_index]);
            f_m_cnt++;
        }
    }
    return f_m_cnt;
}

void Optimizer::solveCeresProblem(ceres::Problem& problem) {
    ceres::Solver::Options options;
    options.linear_solver_type = ceres::DENSE_SCHUR;
    options.trust_region_strategy_type = ceres::DOGLEG;
    options.max_solver_time_in_seconds = g_config.estimator.solver_time;
    options.max_num_iterations = g_config.estimator.num_iterations;
    ceres::Solver::Summary summary;
    ceres::Solve(options, &problem, &summary);
}

void Optimizer::applyOptimizationResults() {
    Vector3d origin_R0 = Utility::R2ypr((*sliding_window_).front().R);
    Vector3d origin_P0 = (*sliding_window_).front().P;

    Vector3d origin_R00 = Utility::R2ypr(
        Quaterniond(para_Pose[0][6], para_Pose[0][3], para_Pose[0][4], para_Pose[0][5]).toRotationMatrix());
    double y_diff = origin_R0.x() - origin_R00.x();
    // TODO
    Matrix3d rot_diff = Utility::ypr2R(Vector3d(y_diff, 0, 0));
    if (abs(abs(origin_R0.y()) - 90) < 1.0 || abs(abs(origin_R00.y()) - 90) < 1.0) {
        std::cout << "euler singular point!" << std::endl;
        rot_diff = (*sliding_window_).front().R *
                   Quaterniond(para_Pose[0][6], para_Pose[0][3], para_Pose[0][4], para_Pose[0][5])
                       .toRotationMatrix()
                       .transpose();
    }

    for (int i = 0; i <= WINDOW_SIZE; i++) {
        (*sliding_window_)[i].R =
            rot_diff * Quaterniond(para_Pose[i][6], para_Pose[i][3], para_Pose[i][4], para_Pose[i][5])
                           .normalized()
                           .toRotationMatrix();

        (*sliding_window_)[i].P =
            rot_diff * Vector3d(para_Pose[i][0] - para_Pose[0][0], para_Pose[i][1] - para_Pose[0][1],
                                para_Pose[i][2] - para_Pose[0][2]) +
            origin_P0;

        (*sliding_window_)[i].V =
            rot_diff * Vector3d(para_SpeedAndBiases[i][0], para_SpeedAndBiases[i][1], para_SpeedAndBiases[i][2]);

        (*sliding_window_)[i].Ba =
            Vector3d(para_SpeedAndBiases[i][3], para_SpeedAndBiases[i][4], para_SpeedAndBiases[i][5]);

        (*sliding_window_)[i].Bg =
            Vector3d(para_SpeedAndBiases[i][6], para_SpeedAndBiases[i][7], para_SpeedAndBiases[i][8]);
    }

    t_ic_ = Vector3d(para_Ex_Pose[0], para_Ex_Pose[1], para_Ex_Pose[2]);
    r_ic_ = Quaterniond(para_Ex_Pose[6], para_Ex_Pose[3], para_Ex_Pose[4], para_Ex_Pose[5]).toRotationMatrix();

    VectorXd dep = feature_manager_->getDepthVector();
    for (int i = 0; i < feature_manager_->getFeatureCount(); i++)
        dep(i) = para_Feature[i][0];
    feature_manager_->setDepth(dep);
}

void Optimizer::handleMarginalization(MarginalizationFlag marginalization_flag) {
    if (marginalization_flag == MarginalizationFlag::MARGIN_OLD_KEYFRAME) {
        marginalizeOldKeyframe();
    } else if (marginalization_flag == MarginalizationFlag::MARGIN_NEW_GENERAL_FRAME) {
        marginalizeNewGeneralFrame();
    }
}

void Optimizer::prepareOptimizationParameters() {
    for (int i = 0; i <= WINDOW_SIZE; i++) {
        // P
        para_Pose[i][0] = (*sliding_window_)[i].P.x();
        para_Pose[i][1] = (*sliding_window_)[i].P.y();
        para_Pose[i][2] = (*sliding_window_)[i].P.z();

        // R
        Quaterniond q{(*sliding_window_)[i].R};
        para_Pose[i][3] = q.x();
        para_Pose[i][4] = q.y();
        para_Pose[i][5] = q.z();
        para_Pose[i][6] = q.w();

        // V
        para_SpeedAndBiases[i][0] = (*sliding_window_)[i].V.x();
        para_SpeedAndBiases[i][1] = (*sliding_window_)[i].V.y();
        para_SpeedAndBiases[i][2] = (*sliding_window_)[i].V.z();

        // Ba
        para_SpeedAndBiases[i][3] = (*sliding_window_)[i].Ba.x();
        para_SpeedAndBiases[i][4] = (*sliding_window_)[i].Ba.y();
        para_SpeedAndBiases[i][5] = (*sliding_window_)[i].Ba.z();

        // Bg
        para_SpeedAndBiases[i][6] = (*sliding_window_)[i].Bg.x();
        para_SpeedAndBiases[i][7] = (*sliding_window_)[i].Bg.y();
        para_SpeedAndBiases[i][8] = (*sliding_window_)[i].Bg.z();
    }

    // Camera-IMU Extrinsic
    para_Ex_Pose[0] = t_ic_.x();  // translation
    para_Ex_Pose[1] = t_ic_.y();
    para_Ex_Pose[2] = t_ic_.z();

    Quaterniond q{r_ic_};  // rotation
    para_Ex_Pose[3] = q.x();
    para_Ex_Pose[4] = q.y();
    para_Ex_Pose[5] = q.z();
    para_Ex_Pose[6] = q.w();

    // Feature point depth
    VectorXd dep = feature_manager_->getDepthVector();
    for (int i = 0; i < feature_manager_->getFeatureCount(); i++)
        para_Feature[i][0] = dep(i);
}

void Optimizer::marginalizeOldKeyframe() {
    factor::MarginalizationInfo* marginalization_info = new factor::MarginalizationInfo();
    prepareOptimizationParameters();

    if (last_marginalization_info_) {
        vector<int> drop_set;
        for (int i = 0; i < static_cast<int>(last_marginalization_parameter_blocks_.size()); i++) {
            bool does_last_margin_param_block_contain_the_old_keyframe_pose_and_speed_bias =
                last_marginalization_parameter_blocks_[i] == para_Pose[0] ||
                last_marginalization_parameter_blocks_[i] == para_SpeedAndBiases[0];

            if (does_last_margin_param_block_contain_the_old_keyframe_pose_and_speed_bias)
                drop_set.push_back(i);
        }
        factor::MarginalizationFactor* marginalization_factor =
            new factor::MarginalizationFactor(last_marginalization_info_);
        factor::ResidualBlockInfo* residual_block_info = new factor::ResidualBlockInfo(
            marginalization_factor, NULL, last_marginalization_parameter_blocks_, drop_set);
        marginalization_info->addResidualBlockInfo(residual_block_info);
    }

    addIMUFactorForMarginalization(marginalization_info);
    addFeatureFactorsForMarginalization(marginalization_info);

    performMarginalizationForOldKeyframe(marginalization_info);
}

void Optimizer::marginalizeNewGeneralFrame() {
    bool does_last_margin_param_block_contain_the_new_general_frame_pose =
        std::count(std::begin(last_marginalization_parameter_blocks_), std::end(last_marginalization_parameter_blocks_),
                   para_Pose[WINDOW_SIZE - 1]);

    if (does_last_margin_param_block_contain_the_new_general_frame_pose) {
        factor::MarginalizationInfo* marginalization_info = new factor::MarginalizationInfo();
        prepareOptimizationParameters();

        if (last_marginalization_info_) {
            vector<int> drop_set;
            for (int i = 0; i < static_cast<int>(last_marginalization_parameter_blocks_.size()); i++) {
                assert(last_marginalization_parameter_blocks_[i] != para_SpeedAndBiases[WINDOW_SIZE - 1]);
                if (last_marginalization_parameter_blocks_[i] == para_Pose[WINDOW_SIZE - 1])
                    drop_set.push_back(i);
            }
            factor::MarginalizationFactor* marginalization_factor =
                new factor::MarginalizationFactor(last_marginalization_info_);
            factor::ResidualBlockInfo* residual_block_info = new factor::ResidualBlockInfo(
                marginalization_factor, NULL, last_marginalization_parameter_blocks_, drop_set);
            marginalization_info->addResidualBlockInfo(residual_block_info);
        }

        performMarginalizationForNewGeneralFrame(marginalization_info);
    }
}

void Optimizer::addIMUFactorForMarginalization(factor::MarginalizationInfo* marginalization_info) {
    if ((*sliding_window_)[1].pre_integration->sum_dt < 10.0) {
        factor::IMUFactor* imu_factor = new factor::IMUFactor((*sliding_window_)[1].pre_integration);
        factor::ResidualBlockInfo* residual_block_info = new factor::ResidualBlockInfo(
            imu_factor, NULL,
            vector<double*>{para_Pose[0], para_SpeedAndBiases[0], para_Pose[1], para_SpeedAndBiases[1]},
            vector<int>{0, 1});
        marginalization_info->addResidualBlockInfo(residual_block_info);
    }
}

void Optimizer::addFeatureFactorsForMarginalization(factor::MarginalizationInfo* marginalization_info) {
    ceres::LossFunction* loss_function = new ceres::CauchyLoss(1.0);
    int feature_index = -1;
    for (auto& it_per_id : feature_manager_->feature) {
        it_per_id.used_num = it_per_id.feature_per_frame.size();
        if (!(it_per_id.used_num >= 2 && it_per_id.start_frame < WINDOW_SIZE - 2))
            continue;

        ++feature_index;

        int imu_i = it_per_id.start_frame, imu_j = imu_i - 1;
        if (imu_i != 0)
            continue;

        Vector3d pts_i = it_per_id.feature_per_frame[0].point;

        for (auto& it_per_frame : it_per_id.feature_per_frame) {
            imu_j++;
            if (imu_i == imu_j)
                continue;

            Vector3d pts_j = it_per_frame.point;
            factor::ProjectionFactor* f = new factor::ProjectionFactor(pts_i, pts_j);
            factor::ResidualBlockInfo* residual_block_info = new factor::ResidualBlockInfo(
                f, loss_function,
                vector<double*>{para_Pose[imu_i], para_Pose[imu_j], para_Ex_Pose, para_Feature[feature_index]},
                vector<int>{0, 3});
            marginalization_info->addResidualBlockInfo(residual_block_info);
        }
    }
}

void Optimizer::performMarginalizationForOldKeyframe(factor::MarginalizationInfo* marginalization_info) {
    marginalization_info->preMarginalize();
    marginalization_info->marginalize();

    std::unordered_map<long, double*> addr_shift;
    for (int i = 1; i <= WINDOW_SIZE; i++) {
        addr_shift[reinterpret_cast<long>(para_Pose[i])] = para_Pose[i - 1];
        addr_shift[reinterpret_cast<long>(para_SpeedAndBiases[i])] = para_SpeedAndBiases[i - 1];
    }
    addr_shift[reinterpret_cast<long>(para_Ex_Pose)] = para_Ex_Pose;
    vector<double*> parameter_blocks = marginalization_info->getParameterBlocks(addr_shift);

    if (last_marginalization_info_)
        delete last_marginalization_info_;
    last_marginalization_info_ = marginalization_info;
    last_marginalization_parameter_blocks_ = parameter_blocks;
}

void Optimizer::performMarginalizationForNewGeneralFrame(factor::MarginalizationInfo* marginalization_info) {
    marginalization_info->preMarginalize();
    marginalization_info->marginalize();

    std::unordered_map<long, double*> addr_shift;
    for (int i = 0; i <= WINDOW_SIZE; i++) {
        if (i == WINDOW_SIZE - 1)
            continue;
        else if (i == WINDOW_SIZE) {
            addr_shift[reinterpret_cast<long>(para_Pose[i])] = para_Pose[i - 1];
            addr_shift[reinterpret_cast<long>(para_SpeedAndBiases[i])] = para_SpeedAndBiases[i - 1];
        } else {
            addr_shift[reinterpret_cast<long>(para_Pose[i])] = para_Pose[i];
            addr_shift[reinterpret_cast<long>(para_SpeedAndBiases[i])] = para_SpeedAndBiases[i];
        }
    }
    addr_shift[reinterpret_cast<long>(para_Ex_Pose)] = para_Ex_Pose;

    vector<double*> parameter_blocks = marginalization_info->getParameterBlocks(addr_shift);
    if (last_marginalization_info_)
        delete last_marginalization_info_;
    last_marginalization_info_ = marginalization_info;
    last_marginalization_parameter_blocks_ = parameter_blocks;
}

}  // namespace backend<|MERGE_RESOLUTION|>--- conflicted
+++ resolved
@@ -2,19 +2,12 @@
 
 namespace backend {
 
-<<<<<<< HEAD
 Optimizer::Optimizer(SlidingWindow *sliding_window, frontend::FeatureManager *feature_manager)
     : sliding_window_(sliding_window),
       feature_manager_(feature_manager),
       last_marginalization_info_(nullptr) {
   t_ic_ = Vector3d::Zero();
   r_ic_ = Matrix3d::Identity();
-=======
-Optimizer::Optimizer(SlidingWindow* sliding_window, FeatureManager* feature_manager)
-    : sliding_window_(sliding_window), feature_manager_(feature_manager), last_marginalization_info_(nullptr) {
-    t_ic_ = Vector3d::Zero();
-    r_ic_ = Matrix3d::Identity();
->>>>>>> 82885524
 }
 
 Optimizer::~Optimizer() {
